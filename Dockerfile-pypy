FROM pypy:3.6

RUN useradd -d /opt/powerapi -m powerapi
WORKDIR /opt/powerapi
USER powerapi

COPY --chown=powerapi . /tmp/powerapi

RUN cd /tmp/powerapi &&\
	wget https://raw.githubusercontent.com/powerapi-ng/powerapi-ci-env/main/to_36.sh && \
	/bin/bash to_36.sh powerapi

<<<<<<< HEAD
RUN pypy3 -m pip install --user --no-cache-dir "/tmp/powerapi[mongodb, influxdb, influxdb2, opentsdb, prometheus]" && rm -r /tmp/powerapi
=======
RUN pypy3 -m pip install --user --no-cache-dir "/tmp/powerapi[mongodb, influxdb, opentsdb, prometheus]" && \
	rm -r /tmp/powerapi
>>>>>>> 68b12f46

ENTRYPOINT ["/bin/echo", "This Docker image should be used as a base for another image and should not be executed directly."]<|MERGE_RESOLUTION|>--- conflicted
+++ resolved
@@ -10,11 +10,7 @@
 	wget https://raw.githubusercontent.com/powerapi-ng/powerapi-ci-env/main/to_36.sh && \
 	/bin/bash to_36.sh powerapi
 
-<<<<<<< HEAD
-RUN pypy3 -m pip install --user --no-cache-dir "/tmp/powerapi[mongodb, influxdb, influxdb2, opentsdb, prometheus]" && rm -r /tmp/powerapi
-=======
-RUN pypy3 -m pip install --user --no-cache-dir "/tmp/powerapi[mongodb, influxdb, opentsdb, prometheus]" && \
+RUN pypy3 -m pip install --user --no-cache-dir "/tmp/powerapi[mongodb, influxdb, influxdb2, opentsdb, prometheus]" && \
 	rm -r /tmp/powerapi
->>>>>>> 68b12f46
 
 ENTRYPOINT ["/bin/echo", "This Docker image should be used as a base for another image and should not be executed directly."]
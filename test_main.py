"""
smartwatts utilisation example
"""

import os
from smartwatts.reporter import ActorReporter
from smartwatts.database import Stdout, Stdin
from smartwatts.formula import ActorTestFormula
from smartwatts.group_by import HWPCGroupBy, HWPCDepthLevel, TestGroupBy
from smartwatts.filter import TestFilter
from smartwatts.report import TestReport, HWPCReport, PowerReport
from smartwatts.puller import ActorPuller
from smartwatts.formula_dispatcher import ActorFormulaDispatcher


def log(msg):
    print('[' + str(os.getpid()) + '] ' + msg)


log('i\'m main')


<<<<<<< HEAD
def main():
    out1 = Stdout()
    reporter = ActorReporter()
    reporter.store(TestReport, out1)
    reporter.store(PowerReport, out1)

    dispatcher = ActorFormulaDispatcher('dispatcher', reporter, lambda name,
                                        reporter, arch_data, verbose:
                                        ActorTestFormula(name, reporter,
                                                         arch_data,
                                                         verbose=verbose))
    dispatcher.group_by(TestReport, TestGroupBy())
    dispatcher.group_by(HWPCReport, HWPCGroupBy(HWPCDepthLevel.CORE,
                                                primary=True))

    in1 = Stdin()
    test_filter = TestFilter()
    test_filter.filter(lambda r: dispatcher)
=======
fd = ActorFormulaDispatcher(reporter,
                            lambda name, reporter, arch_data, verbose:
                            ActorTestFormula(name, reporter, arch_data,
                                             verbose=verbose))
fd.group_by(TestReport, TestGroupBy(), primary=True)
>>>>>>> 75d32cf9

    puller = ActorPuller(in1, test_filter)

    dispatcher.start()
    puller.start()
    dispatcher.join()
    puller.kill()

main()<|MERGE_RESOLUTION|>--- conflicted
+++ resolved
@@ -7,7 +7,6 @@
 from smartwatts.database import Stdout, Stdin
 from smartwatts.formula import ActorTestFormula
 from smartwatts.group_by import HWPCGroupBy, HWPCDepthLevel, TestGroupBy
-from smartwatts.filter import TestFilter
 from smartwatts.report import TestReport, HWPCReport, PowerReport
 from smartwatts.puller import ActorPuller
 from smartwatts.formula_dispatcher import ActorFormulaDispatcher
@@ -20,7 +19,6 @@
 log('i\'m main')
 
 
-<<<<<<< HEAD
 def main():
     out1 = Stdout()
     reporter = ActorReporter()
@@ -37,16 +35,6 @@
                                                 primary=True))
 
     in1 = Stdin()
-    test_filter = TestFilter()
-    test_filter.filter(lambda r: dispatcher)
-=======
-fd = ActorFormulaDispatcher(reporter,
-                            lambda name, reporter, arch_data, verbose:
-                            ActorTestFormula(name, reporter, arch_data,
-                                             verbose=verbose))
-fd.group_by(TestReport, TestGroupBy(), primary=True)
->>>>>>> 75d32cf9
-
     puller = ActorPuller(in1, test_filter)
 
     dispatcher.start()

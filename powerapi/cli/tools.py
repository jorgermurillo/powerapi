# Copyright (c) 2021, INRIA
# Copyright (c) 2021, University of Lille
# All rights reserved.
#
# Redistribution and use in source and binary forms, with or without
# modification, are permitted provided that the following conditions are met:
#
# * Redistributions of source code must retain the above copyright notice, this
#   list of conditions and the following disclaimer.
#
# * Redistributions in binary form must reproduce the above copyright notice,
#   this list of conditions and the following disclaimer in the documentation
#   and/or other materials provided with the distribution.
#
# * Neither the name of the copyright holder nor the names of its
#   contributors may be used to endorse or promote products derived from
#   this software without specific prior written permission.

# THIS SOFTWARE IS PROVIDED BY THE COPYRIGHT HOLDERS AND CONTRIBUTORS "AS IS"
# AND ANY EXPRESS OR IMPLIED WARRANTIES, INCLUDING, BUT NOT LIMITED TO, THE
# IMPLIED WARRANTIES OF MERCHANTABILITY AND FITNESS FOR A PARTICULAR PURPOSE ARE
# DISCLAIMED. IN NO EVENT SHALL THE COPYRIGHT HOLDER OR CONTRIBUTORS BE LIABLE
# FOR ANY DIRECT, INDIRECT, INCIDENTAL, SPECIAL, EXEMPLARY, OR CONSEQUENTIAL
# DAMAGES (INCLUDING, BUT NOT LIMITED TO, PROCUREMENT OF SUBSTITUTE GOODS OR
# SERVICES; LOSS OF USE, DATA, OR PROFITS; OR BUSINESS INTERRUPTION) HOWEVER
# CAUSED AND ON ANY THEORY OF LIABILITY, WHETHER IN CONTRACT, STRICT LIABILITY,
# OR TORT (INCLUDING NEGLIGENCE OR OTHERWISE) ARISING IN ANY WAY OUT OF THE USE
# OF THIS SOFTWARE, EVEN IF ADVISED OF THE POSSIBILITY OF SUCH DAMAGE.

import os
import sys
from typing import Dict, Tuple, Type

from powerapi.actor import Actor
from powerapi.exception import PowerAPIException
from powerapi.cli.parser import MainParser, ComponentSubParser
from powerapi.cli.parser import store_true
from powerapi.cli.parser import MissingValueException
from powerapi.cli.parser import BadTypeException, BadContextException
from powerapi.cli.parser import UnknowArgException
from powerapi.report import HWPCReport, PowerReport, ControlReport, ProcfsReport
from powerapi.database import MongoDB, CsvDB, InfluxDB, InfluxDB2, OpenTSDB, SocketDB, PrometheusDB, DirectPrometheusDB, VirtioFSDB, FileDB
from powerapi.puller import PullerActor
from powerapi.pusher import PusherActor
from powerapi.message import StartMessage, PusherStartMessage, PullerStartMessage
from powerapi.report_modifier.libvirt_mapper import LibvirtMapper


def extract_file_names(arg, val, args, acc):
    """
    action used to convert string from --files parameter into a list of file name
    """
    acc[arg] = val.split(',')
    return args, acc


class CommonCLIParser(MainParser):
    """
    PowerAPI basic config parser
    """

    def __init__(self):
        MainParser.__init__(self)

        self.add_argument('v', 'verbose', flag=True, action=store_true, default=False,
                          help='enable verbose mode')
        self.add_argument('s', 'stream', flag=True, action=store_true, default=False, help='enable stream mode')

        subparser_libvirt_mapper_modifier = ComponentSubParser('libvirt_mapper')
        subparser_libvirt_mapper_modifier.add_argument('u', 'uri', help='libvirt daemon uri', default='')
        subparser_libvirt_mapper_modifier.add_argument('d', 'domain_regexp', help='regexp used to extract domain from cgroup string')
        self.add_component_subparser('report_modifier', subparser_libvirt_mapper_modifier,
                                     help_str='Specify a report modifier to change input report values : --report_modifier ARG1 ARG2 ...')

        subparser_mongo_input = ComponentSubParser('mongodb')
        subparser_mongo_input.add_argument('u', 'uri', help='specify MongoDB uri')
        subparser_mongo_input.add_argument('d', 'db', help='specify MongoDB database name', )
        subparser_mongo_input.add_argument('c', 'collection', help='specify MongoDB database collection')
        subparser_mongo_input.add_argument('n', 'name', help='specify puller name', default='puller_mongodb')
        subparser_mongo_input.add_argument('m', 'model', help='specify data type that will be storen in the database', default='HWPCReport')
        self.add_actor_subparser('input', subparser_mongo_input,
                                 help_str='specify a database input : --db_output database_name ARG1 ARG2 ... ')

        subparser_socket_input = ComponentSubParser('socket')
        subparser_socket_input.add_argument('p', 'port', help='specify port to bind the socket')
        subparser_socket_input.add_argument('n', 'name', help='specify puller name', default='puller_socket')
        subparser_socket_input.add_argument('m', 'model', help='specify data type that will be sent through the socket', default='HWPCReport')
        self.add_actor_subparser('input', subparser_socket_input,
                                 help_str='specify a database input : --db_output database_name ARG1 ARG2 ... ')

        subparser_csv_input = ComponentSubParser('csv')
        subparser_csv_input.add_argument('f', 'files',
                                         help='specify input csv files with this format : file1,file2,file3',
                                         action=extract_file_names, default=[])
        subparser_csv_input.add_argument('m', 'model', help='specify data type that will be storen in the database',
                                         default='HWPCReport')
        subparser_csv_input.add_argument('n', 'name', help='specify puller name', default='puller_csv')
        self.add_actor_subparser('input', subparser_csv_input,
                                 help_str='specify a database input : --db_output database_name ARG1 ARG2 ... ')

        subparser_file_input = ComponentSubParser('filedb')
        subparser_file_input.add_argument('m', 'model', help='specify data type that will be storen in the database',
                                          default='PowerReport')
<<<<<<< HEAD
        subparser_file_input.add_argument('n', 'name', help='specify puller name', default='PowerReport')
        subparser_file_input.add_argument('f', 'filename', help='specify file name')
=======
        subparser_file_input.add_argument('f', 'filename', help='specify file name')
        subparser_file_input.add_argument('n', 'name', help='specify pusher name', default='pusher_virtiofs')
>>>>>>> 68b12f46
        self.add_actor_subparser('input', subparser_file_input,
                                 help_str='specify a database input : --db_output database_name ARG1 ARG2 ... ')

        subparser_virtiofs_output = ComponentSubParser('virtiofs')
        help_str = 'regexp used to extract vm name from report.'
        help_str += 'The regexp must match the name of the target in the HWPC-report and a group must'
        subparser_virtiofs_output.add_argument('r', 'vm_name_regexp', help=help_str)
        subparser_virtiofs_output.add_argument('d', 'root_directory_name', help='directory where VM directory will be stored')
        subparser_virtiofs_output.add_argument('p', 'vm_directory_name_prefix', help='first part of the VM directory name', default='')
        subparser_virtiofs_output.add_argument('s', 'vm_directory_name_suffix', help='last part of the VM directory name', default='')
        subparser_virtiofs_output.add_argument('m', 'model', help='specify data type that will be storen in the database', default='PowerReport')
        subparser_virtiofs_output.add_argument('n', 'name', help='specify pusher name', default='pusher_virtiofs')
        self.add_actor_subparser('output', subparser_virtiofs_output,
                                 help_str='specify a database output : --db_output database_name ARG1 ARG2 ...')

        subparser_mongo_output = ComponentSubParser('mongodb')
        subparser_mongo_output.add_argument('u', 'uri', help='specify MongoDB uri')
        subparser_mongo_output.add_argument('d', 'db', help='specify MongoDB database name')
        subparser_mongo_output.add_argument('c', 'collection', help='specify MongoDB database collection')

        subparser_mongo_output.add_argument('m', 'model', help='specify data type that will be storen in the database',
                                            default='PowerReport')
        subparser_mongo_output.add_argument('n', 'name', help='specify pusher name', default='pusher_mongodb')
        self.add_actor_subparser('output', subparser_mongo_output,
                                 help_str='specify a database output : --db_output database_name ARG1 ARG2 ...')

        subparser_prom_output = ComponentSubParser('prom')
        subparser_prom_output.add_argument('t', 'tags', help='specify report tags')
        subparser_prom_output.add_argument('u', 'uri', help='specify server uri')
        subparser_prom_output.add_argument('p', 'port', help='specify server port', type=int)
        subparser_prom_output.add_argument('M', 'metric_name', help='speify metric name')
        subparser_prom_output.add_argument('d', 'metric_description', help='specify metric description', default='energy consumption')
        help_str = 'specify number of second for the value must be aggregated before compute statistics on them'
        subparser_prom_output.add_argument('A', 'aggregation_period', help=help_str, default=15, type=int)

        subparser_prom_output.add_argument('m', 'model', help='specify data type that will be storen in the database', default='PowerReport')
        subparser_prom_output.add_argument('n', 'name', help='specify pusher name', default='pusher_prom')
        self.add_actor_subparser('output', subparser_prom_output,
                                 help_str='specify a database output : --db_output database_name ARG1 ARG2 ...')

        subparser_direct_prom_output = ComponentSubParser('direct_prom')
        subparser_direct_prom_output.add_argument('t', 'tags', help='specify report tags')
        subparser_direct_prom_output.add_argument('a', 'uri', help='specify server uri')
        subparser_direct_prom_output.add_argument('p', 'port', help='specify server port', type=int)
        subparser_direct_prom_output.add_argument('M', 'metric_name', help='speify metric name')
        subparser_direct_prom_output.add_argument('d', 'metric_description', help='specify metric description', default='energy consumption')
        subparser_direct_prom_output.add_argument('m', 'model', help='specify data type that will be storen in the database', default='PowerReport')
        subparser_direct_prom_output.add_argument('n', 'name', help='specify pusher name', default='pusher_prom')
        self.add_actor_subparser('output', subparser_direct_prom_output,
                                 help_str='specify a database output : --db_output database_name ARG1 ARG2 ...')

        subparser_csv_output = ComponentSubParser('csv')
        subparser_csv_output.add_argument('d', 'directory',
                                          help='specify directory where where output  csv files will be writen')
        subparser_csv_output.add_argument('m', 'model', help='specify data type that will be storen in the database',
                                          default='PowerReport')

        subparser_csv_output.add_argument('t', 'tags', help='specify report tags')
        subparser_csv_output.add_argument('n', 'name', help='specify pusher name', default='pusher_csv')
        self.add_actor_subparser('output', subparser_csv_output,
                                 help_str='specify a database input : --db_output database_name ARG1 ARG2 ... ')

        subparser_influx_output = ComponentSubParser('influxdb')
        subparser_influx_output.add_argument('u', 'uri', help='specify InfluxDB uri')
        subparser_influx_output.add_argument('t', 'tags', help='specify report tags')
        subparser_influx_output.add_argument('d', 'db', help='specify InfluxDB database name')
        subparser_influx_output.add_argument('p', 'port', help='specify InfluxDB connection port', type=int)
        subparser_influx_output.add_argument('m', 'model', help='specify data type that will be storen in the database', default='PowerReport')
        subparser_influx_output.add_argument('n', 'name', help='specify pusher name', default='pusher_influxdb')
        self.add_actor_subparser('output', subparser_influx_output,
                                 help_str='specify a database input : --db_output database_name ARG1 ARG2 ... ')

        subparser_influx2_output = ComponentSubParser('influxdb2')
        subparser_influx2_output.add_argument('u', 'uri', help='specify InfluxDB2 uri. Examples: \'localhost\'')
        subparser_influx2_output.add_argument('b', 'bucket', help='specify InfluxDB2 bucket name')
        subparser_influx2_output.add_argument('p', 'port', help='specify InfluxDB2 connection port', type=int)
        subparser_influx2_output.add_argument('t', 'token', help='specify the auth token to connect to InfluxDB2')
        subparser_influx2_output.add_argument('o', 'org', help='specify the name of the organization used to connect to InfluxDB2')
        subparser_influx2_output.add_argument('m', 'model', help='specify data type that will be stored in the database',
                                              default='PowerReport')
        subparser_influx2_output.add_argument('n', 'name', help='specify pusher name', default='pusher_influxdb2')
        self.add_actor_subparser('output', subparser_influx2_output,
                                 help_str='specify a database input : --db_output database_name ARG1 ARG2 ... ')

        subparser_opentsdb_output = ComponentSubParser('opentsdb')
        subparser_opentsdb_output.add_argument('u', 'uri', help='specify openTSDB host')
        subparser_opentsdb_output.add_argument('p', 'port', help='specify openTSDB connection port', type=int)
        subparser_opentsdb_output.add_argument('metric_name', help='specify metric name')

        subparser_opentsdb_output.add_argument('m', 'model', help='specify data type that will be storen in the database', default='PowerReport')
        subparser_opentsdb_output.add_argument('n', 'name', help='specify pusher name', default='pusher_opentsdb')
        self.add_actor_subparser('output', subparser_opentsdb_output,
                                 help_str='specify a database input : --db_output database_name ARG1 ARG2 ... ')

    def parse_argv(self):
        """
        """
        try:
            return self.parse(sys.argv[1:])

        except MissingValueException as exn:
            msg = 'CLI error : argument ' + exn.argument_name + ' : expect a value'
            print(msg, file=sys.stderr)

        except BadTypeException as exn:
            msg = 'CLI error : argument ' + exn.argument_name + ' : expect '
            msg += exn.article + ' ' + exn.type_name
            print(msg, file=sys.stderr)

        except UnknowArgException as exn:
            msg = 'CLI error : unknow argument ' + exn.argument_name
            print(msg, file=sys.stderr)

        except BadContextException as exn:
            msg = 'CLI error : argument ' + exn.argument_name
            msg += ' not used in the correct context\nUse it with the following arguments :'
            for main_arg_name, context_name in exn.context_list:
                msg += '\n  --' + main_arg_name + ' ' + context_name
            print(msg, file=sys.stderr)

        sys.exit()


class Generator:
    """
    Generate an actor class and actor start message from config dict
    """

    def __init__(self, component_group_name):
        self.component_group_name = component_group_name

    def generate(self, config: Dict) -> Dict[str, Tuple[Type[Actor], StartMessage]]:
        """
        Generate an actor class and actor start message from config dict
        """
        if self.component_group_name not in config:
            print('CONFIG error : no ' + self.component_group_name + ' specified', file=sys.stderr)
            sys.exit()

        actors = {}

        for component_name, component_config in config[self.component_group_name].items():
            try:
                component_type = component_config['type']
                actors[component_name] = self._gen_actor(component_type, component_config, config, component_name)
            except KeyError as exn:
                msg = 'CONFIG error : argument ' + exn.args[0]
                msg += ' needed with output ' + component_type
                print(msg, file=sys.stderr)
                sys.exit()

        return actors

    def _gen_actor(self, component_type: str, component_config: Dict, main_config: Dict, component_name: str) -> Tuple[Type[Actor], StartMessage]:
        raise NotImplementedError()


class ModelNameAlreadyUsed(PowerAPIException):
    """
    Exception raised when attempting to add to a DBActorGenerator a model factory with a name already bound to another
    model factory in the DBActorGenerator
    """
    def __init__(self, model_name):
        PowerAPIException.__init__(self)
        self.model_name = model_name


class DatabaseNameAlreadyUsed(PowerAPIException):
    """
    Exception raised when attempting to add to a DBActorGenerator a database factory with a name already bound to another
    database factory in the DBActorGenerator
    """
    def __init__(self, database_name):
        PowerAPIException.__init__(self)
        self.database_name = database_name


class ModelNameDoesNotExist(PowerAPIException):
    """
    Exception raised when attempting to remove to a DBActorGenerator a model factory with a name that is not bound to another
    model factory in the DBActorGenerator
    """
    def __init__(self, model_name):
        PowerAPIException.__init__(self)
        self.model_name = model_name


class DatabaseNameDoesNotExist(PowerAPIException):
    """
    Exception raised when attempting to remove to a DBActorGenerator a database factory with a name that is not bound to another
    database factory in the DBActorGenerator
    """
    def __init__(self, database_name):
        PowerAPIException.__init__(self)
        self.database_name = database_name


def gen_tag_list(db_config: Dict):
    """
    Generate tag list from tag string
    """
    if 'tags' not in db_config:
        return []
    return db_config['tags'].split(',')


class DBActorGenerator(Generator):
    """
    ActorGenerator that initialise the start message with a database from config
    """
    def __init__(self, component_group_name):
        Generator.__init__(self, component_group_name)
        self.model_factory = {
            'HWPCReport': HWPCReport,
            'PowerReport': PowerReport,
            'ControlReport': ControlReport,
            'ProcfsReport': ProcfsReport
        }

        self.db_factory = {
            'mongodb': lambda db_config: MongoDB(db_config['model'], db_config['uri'], db_config['db'], db_config['collection']),
            'socket': lambda db_config: SocketDB(db_config['model'], db_config['port']),
            'csv': lambda db_config: CsvDB(db_config['model'], gen_tag_list(db_config),
                                           current_path=os.getcwd() if 'directory' not in db_config else db_config['directory'],
                                           files=[] if 'files' not in db_config else db_config['files']),
            'influxdb': lambda db_config: InfluxDB(db_config['model'], db_config['uri'], db_config['port'], db_config['db'], gen_tag_list(db_config)),
            'opentsdb': lambda db_config: OpenTSDB(db_config['model'], db_config['uri'], db_config['port'], db_config['metric_name']),
            'prom': lambda db_config: PrometheusDB(db_config['model'], db_config['port'], db_config['uri'], db_config['metric_name'],
                                                   db_config['metric_description'], db_config['aggregation_period'], gen_tag_list(db_config)),
            'direct_prom': lambda db_config: DirectPrometheusDB(db_config['model'], db_config['port'], db_config['uri'], db_config['metric_name'],
                                                                db_config['metric_description'], gen_tag_list(db_config)),
            'virtiofs': lambda db_config: VirtioFSDB(db_config['model'], db_config['vm_name_regexp'], db_config['root_directory_name'],
                                                     db_config['vm_directory_name_prefix'], db_config['vm_directory_name_suffix']),
            'filedb': lambda db_config: FileDB(db_config['model'], db_config['filename']),
            'influxdb2': lambda db_config: InfluxDB2(db_config["model"], db_config['uri'], db_config["port"], db_config["token"],
                                                     db_config["org"], db_config["bucket"], gen_tag_list(db_config))
        }

    def remove_model_factory(self, model_name):
        """
        remove a Model from generator
        """
        if model_name not in self.model_factory:
            raise ModelNameDoesNotExist(model_name)
        del self.model_factory[model_name]

    def remove_db_factory(self, database_name):
        """
        remove a database from generator
        """
        if database_name not in self.db_factory:
            raise DatabaseNameDoesNotExist(database_name)
        del self.db_factory[database_name]

    def add_model_factory(self, model_name, model_factory):
        """
        add a model to generator
        """
        if model_name in self.model_factory:
            raise ModelNameAlreadyUsed(model_name)
        self.model_factory[model_name] = model_factory

    def add_db_factory(self, db_name, db_factory):
        """
        add a database to generator
        """
        if db_name in self.model_factory:
            raise DatabaseNameAlreadyUsed(db_name)
        self.model_factory[db_name] = db_factory

    def _generate_db(self, db_name, db_config, _):
        if db_name not in self.db_factory:
            msg = 'CONFIG error : database type ' + db_name + 'unknow'
            print(msg, file=sys.stderr)
            sys.exit()
        else:
            return self.db_factory[db_name](db_config)

    def _generate_model(self, model_name, db_config):
        if model_name not in self.model_factory:
            msg = 'CONFIG error : model type ' + model_name + 'unknow'
            print(msg, file=sys.stderr)
            sys.exit()
        else:
            return self.model_factory[db_config['model']]

    def _gen_actor(self, db_name, db_config, main_config, actor_name):
        model = self._generate_model(db_config['model'], db_config)
        db_config['model'] = model
        db = self._generate_db(db_name, db_config, main_config)
        start_message = self._start_message_factory(actor_name, db, model, main_config['stream'], main_config['verbose'])
        actor = self._actor_factory(db_config)
        return (actor, start_message)

    def _actor_factory(self, db_config):
        raise NotImplementedError()

    def _start_message_factory(self, name, db, model, stream_mode, level_logger):
        raise NotImplementedError()


class PullerGenerator(DBActorGenerator):
    """
    Generate Puller Actor class and Puller start message from config
    """
    def __init__(self, report_filter, report_modifier_list=[]):
        DBActorGenerator.__init__(self, 'input')
        self.report_filter = report_filter
        self.report_modifier_list = report_modifier_list

    def _actor_factory(self, db_config):
        return PullerActor

    def _start_message_factory(self, name, db, model, stream_mode, level_logger):
        return PullerStartMessage('system', name, db, self.report_filter, stream_mode, report_modifiers=self.report_modifier_list)


class PusherGenerator(DBActorGenerator):
    """
    Generate Pusher actor and Pusher start message from config
    """

    def __init__(self):
        DBActorGenerator.__init__(self, 'output')

    def _actor_factory(self, db_config):
        return PusherActor

    def _start_message_factory(self, name, db, model, stream_mode, level_logger):
        return PusherStartMessage('system', name, db)


class ReportModifierGenerator:
    """
    Generate Report modifier list from config
    """
    def __init__(self):
        self.factory = {'libvirt_mapper': lambda config: LibvirtMapper(config['uri'], config['domain_regexp'])}

    def generate(self, config: Dict):
        """
        Generate Report modifier list from config
        """
        report_modifier_list = []
        if 'report_modifier' not in config:
            return []
        for report_modifier_name in config['report_modifier'].keys():
            report_modifier = self.factory[report_modifier_name](config['report_modifier'][report_modifier_name])
            report_modifier_list.append(report_modifier)
        return report_modifier_list<|MERGE_RESOLUTION|>--- conflicted
+++ resolved
@@ -101,13 +101,9 @@
         subparser_file_input = ComponentSubParser('filedb')
         subparser_file_input.add_argument('m', 'model', help='specify data type that will be storen in the database',
                                           default='PowerReport')
-<<<<<<< HEAD
-        subparser_file_input.add_argument('n', 'name', help='specify puller name', default='PowerReport')
-        subparser_file_input.add_argument('f', 'filename', help='specify file name')
-=======
+
         subparser_file_input.add_argument('f', 'filename', help='specify file name')
         subparser_file_input.add_argument('n', 'name', help='specify pusher name', default='pusher_virtiofs')
->>>>>>> 68b12f46
         self.add_actor_subparser('input', subparser_file_input,
                                  help_str='specify a database input : --db_output database_name ARG1 ARG2 ... ')
 

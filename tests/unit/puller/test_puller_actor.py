# Copyright (c) 2018, INRIA
# Copyright (c) 2018, University of Lille
# All rights reserved.
<<<<<<< HEAD

# Redistribution and use in source and binary forms, with or without
# modification, are permitted provided that the following conditions are met:

# * Redistributions of source code must retain the above copyright notice, this
#   list of conditions and the following disclaimer.

# * Redistributions in binary form must reproduce the above copyright notice,
#   this list of conditions and the following disclaimer in the documentation
#   and/or other materials provided with the distribution.

# * Neither the name of the copyright holder nor the names of its
#   contributors may be used to endorse or promote products derived from
#   this software without specific prior written permission.

# THIS SOFTWARE IS PROVIDED BY THE COPYRIGHT HOLDERS AND CONTRIBUTORS "AS IS"
# AND ANY EXPRESS OR IMPLIED WARRANTIES, INCLUDING, BUT NOT LIMITED TO, THE
# IMPLIED WARRANTIES OF MERCHANTABILITY AND FITNESS FOR A PARTICULAR PURPOSE ARE
# DISCLAIMED. IN NO EVENT SHALL THE COPYRIGHT HOLDER OR CONTRIBUTORS BE LIABLE
# FOR ANY DIRECT, INDIRECT, INCIDENTAL, SPECIAL, EXEMPLARY, OR CONSEQUENTIAL
# DAMAGES (INCLUDING, BUT NOT LIMITED TO, PROCUREMENT OF SUBSTITUTE GOODS OR
# SERVICES; LOSS OF USE, DATA, OR PROFITS; OR BUSINESS INTERRUPTION) HOWEVER
# CAUSED AND ON ANY THEORY OF LIABILITY, WHETHER IN CONTRACT, STRICT LIABILITY,
# OR TORT (INCLUDING NEGLIGENCE OR OTHERWISE) ARISING IN ANY WAY OUT OF THE USE
# OF THIS SOFTWARE, EVEN IF ADVISED OF THE POSSIBILITY OF SUCH DAMAGE.
import logging

from multiprocessing import Queue

import pytest

from mock import Mock
from powerapi.report import Report
from powerapi.puller import PullerActor
from powerapi.message import StartMessage, ErrorMessage
from powerapi.filter import Filter

from ..actor.abstract_test_actor import AbstractTestActor
from ..db_utils import FakeDB, AbstractTestActorWithDB, define_database_content, REPORT1, REPORT2
=======

# Redistribution and use in source and binary forms, with or without
# modification, are permitted provided that the following conditions are met:

# * Redistributions of source code must retain the above copyright notice, this
#   list of conditions and the following disclaimer.

# * Redistributions in binary form must reproduce the above copyright notice,
#   this list of conditions and the following disclaimer in the documentation
#   and/or other materials provided with the distribution.

# * Neither the name of the copyright holder nor the names of its
#   contributors may be used to endorse or promote products derived from
#   this software without specific prior written permission.

# THIS SOFTWARE IS PROVIDED BY THE COPYRIGHT HOLDERS AND CONTRIBUTORS "AS IS"
# AND ANY EXPRESS OR IMPLIED WARRANTIES, INCLUDING, BUT NOT LIMITED TO, THE
# IMPLIED WARRANTIES OF MERCHANTABILITY AND FITNESS FOR A PARTICULAR PURPOSE ARE
# DISCLAIMED. IN NO EVENT SHALL THE COPYRIGHT HOLDER OR CONTRIBUTORS BE LIABLE
# FOR ANY DIRECT, INDIRECT, INCIDENTAL, SPECIAL, EXEMPLARY, OR CONSEQUENTIAL
# DAMAGES (INCLUDING, BUT NOT LIMITED TO, PROCUREMENT OF SUBSTITUTE GOODS OR
# SERVICES; LOSS OF USE, DATA, OR PROFITS; OR BUSINESS INTERRUPTION) HOWEVER
# CAUSED AND ON ANY THEORY OF LIABILITY, WHETHER IN CONTRACT, STRICT LIABILITY,
# OR TORT (INCLUDING NEGLIGENCE OR OTHERWISE) ARISING IN ANY WAY OUT OF THE USE
# OF THIS SOFTWARE, EVEN IF ADVISED OF THE POSSIBILITY OF SUCH DAMAGE.
import logging

from multiprocessing import Queue

import pytest

from mock import Mock
from powerapi.report import Report
from powerapi.puller import PullerActor
from powerapi.message import StartMessage, ErrorMessage
from powerapi.filter import Filter

from ..actor.abstract_test_actor import AbstractTestActor
from ..db_utils import FakeDB, AbstractTestActorWithDB, define_database_content, REPORT1, REPORT2


def define_filter(filt):
    """
    Decorator to set the _filt
    attribute for individual tests.
    """
    def wrap(func):
        setattr(func, '_filter', filt)
        return func
    return wrap


def pytest_generate_tests(metafunc):
    """
    Function called by pytest when collecting a test_XXX function

    define the content fixtures in test environement with collected the
    value _content if it exist or with an empty content

    :param metafunc: the test context given by pytest
    """
    if 'content' in metafunc.fixturenames:
        content = getattr(metafunc.function, '_content', None)
        if isinstance(content, list):
            metafunc.parametrize('content', [content])
        else:
            metafunc.parametrize('content', [[]])
>>>>>>> c2d4704c

    if 'filt' in metafunc.fixturenames:
        filt = getattr(metafunc.function, '_filt', None)
        metafunc.parametrize('filt', [filt])

<<<<<<< HEAD
def define_filter(filt):
    """
    Decorator to set the _filt
    attribute for individual tests.
    """
    def wrap(func):
        setattr(func, '_filter', filt)
        return func
    return wrap
=======
>>>>>>> c2d4704c

class FakeDispatcher:

<<<<<<< HEAD
def pytest_generate_tests(metafunc):
    """
    Function called by pytest when collecting a test_XXX function

    define the content fixtures in test environement with collected the
    value _content if it exist or with an empty content

    :param metafunc: the test context given by pytest
    """
    if 'content' in metafunc.fixturenames:
        content = getattr(metafunc.function, '_content', None)
        if isinstance(content, list):
            metafunc.parametrize('content', [content])
        else:
            metafunc.parametrize('content', [[]])

    if 'filt' in metafunc.fixturenames:
        filt = getattr(metafunc.function, '_filter', None)
        metafunc.parametrize('filt', [filt])


class FakeDispatcher:

    def __init__(self):
        self.q = Queue()

    def send_data(self, report):
        self.q.put(report, block=False)


class TestPuller(AbstractTestActorWithDB):

    @pytest.fixture
    def fake_dispatcher(self):
        return FakeDispatcher()

    @pytest.fixture
    def fake_filter(self, fake_dispatcher):
        fake_filter = Mock()
        fake_filter.filters = [(Mock(return_value=True), Mock())]
        fake_filter.route = Mock(return_value=[fake_dispatcher])
        fake_filter.get_type = Mock(return_value=Report)
        return fake_filter

    @pytest.fixture
    def actor(self, fake_db, filt, fake_filter):
        filter = fake_filter if filt is None else filt
        # return PullerActor('puller_test', fake_db, filter, 0, level_logger=logging.DEBUG)
        print(filter)
        return PullerActor('puller_test', fake_db, filter, 0)

    @define_database_content([REPORT1, REPORT2])
    def test_start_actor_with_db_that_contains_2_report_make_actor_send_reports_to_dispatcher(self, started_actor, fake_dispatcher, content):
=======
    def __init__(self):
        self.q = Queue()

    def send_data(self, report):
        self.q.put(report, block=False)


class TestPuller(AbstractTestActorWithDB):

    @pytest.fixture
    def fake_dispatcher(self):
        return FakeDispatcher()

    @pytest.fixture
    def fake_filter(self, fake_dispatcher):
        fake_filter = Mock()
        fake_filter.filters = []
        fake_filter.route = Mock(return_value=[fake_dispatcher])
        fake_filter.get_type = Mock(return_value=Report)
        return fake_filter

    @pytest.fixture
    def actor(self, fake_db, filt, fake_filter):
        filter = fake_filter if filt is None else filt
        return PullerActor('puller_test', fake_db, filter, 0, level_logger=logging.DEBUG)

    @define_database_content([REPORT1, REPORT2])
    def test_start_actor_with_db_thath_contains_2_report_make_actor_send_reports_to_dispatcher(self, started_actor, fake_dispatcher, content):
>>>>>>> c2d4704c
        for report in content:
            assert fake_dispatcher.q.get(timeout=2) == report

    def test_starting_actor_in_stream_mode_make_it_termiante_itself_after_empty_db(self, started_actor):
        started_actor.join(2)
        assert started_actor.is_alive() is False

    @define_filter(Filter())
    def test_send_start_message_to_puller_without_filter_answer_with_error_message(self, init_actor):
        init_actor.send_control(StartMessage())
        msg = init_actor.receive_control(2000)
        assert isinstance(msg, ErrorMessage)<|MERGE_RESOLUTION|>--- conflicted
+++ resolved
@@ -1,47 +1,6 @@
 # Copyright (c) 2018, INRIA
 # Copyright (c) 2018, University of Lille
 # All rights reserved.
-<<<<<<< HEAD
-
-# Redistribution and use in source and binary forms, with or without
-# modification, are permitted provided that the following conditions are met:
-
-# * Redistributions of source code must retain the above copyright notice, this
-#   list of conditions and the following disclaimer.
-
-# * Redistributions in binary form must reproduce the above copyright notice,
-#   this list of conditions and the following disclaimer in the documentation
-#   and/or other materials provided with the distribution.
-
-# * Neither the name of the copyright holder nor the names of its
-#   contributors may be used to endorse or promote products derived from
-#   this software without specific prior written permission.
-
-# THIS SOFTWARE IS PROVIDED BY THE COPYRIGHT HOLDERS AND CONTRIBUTORS "AS IS"
-# AND ANY EXPRESS OR IMPLIED WARRANTIES, INCLUDING, BUT NOT LIMITED TO, THE
-# IMPLIED WARRANTIES OF MERCHANTABILITY AND FITNESS FOR A PARTICULAR PURPOSE ARE
-# DISCLAIMED. IN NO EVENT SHALL THE COPYRIGHT HOLDER OR CONTRIBUTORS BE LIABLE
-# FOR ANY DIRECT, INDIRECT, INCIDENTAL, SPECIAL, EXEMPLARY, OR CONSEQUENTIAL
-# DAMAGES (INCLUDING, BUT NOT LIMITED TO, PROCUREMENT OF SUBSTITUTE GOODS OR
-# SERVICES; LOSS OF USE, DATA, OR PROFITS; OR BUSINESS INTERRUPTION) HOWEVER
-# CAUSED AND ON ANY THEORY OF LIABILITY, WHETHER IN CONTRACT, STRICT LIABILITY,
-# OR TORT (INCLUDING NEGLIGENCE OR OTHERWISE) ARISING IN ANY WAY OUT OF THE USE
-# OF THIS SOFTWARE, EVEN IF ADVISED OF THE POSSIBILITY OF SUCH DAMAGE.
-import logging
-
-from multiprocessing import Queue
-
-import pytest
-
-from mock import Mock
-from powerapi.report import Report
-from powerapi.puller import PullerActor
-from powerapi.message import StartMessage, ErrorMessage
-from powerapi.filter import Filter
-
-from ..actor.abstract_test_actor import AbstractTestActor
-from ..db_utils import FakeDB, AbstractTestActorWithDB, define_database_content, REPORT1, REPORT2
-=======
 
 # Redistribution and use in source and binary forms, with or without
 # modification, are permitted provided that the following conditions are met:
@@ -109,43 +68,7 @@
             metafunc.parametrize('content', [content])
         else:
             metafunc.parametrize('content', [[]])
->>>>>>> c2d4704c
 
-    if 'filt' in metafunc.fixturenames:
-        filt = getattr(metafunc.function, '_filt', None)
-        metafunc.parametrize('filt', [filt])
-
-<<<<<<< HEAD
-def define_filter(filt):
-    """
-    Decorator to set the _filt
-    attribute for individual tests.
-    """
-    def wrap(func):
-        setattr(func, '_filter', filt)
-        return func
-    return wrap
-=======
->>>>>>> c2d4704c
-
-class FakeDispatcher:
-
-<<<<<<< HEAD
-def pytest_generate_tests(metafunc):
-    """
-    Function called by pytest when collecting a test_XXX function
-
-    define the content fixtures in test environement with collected the
-    value _content if it exist or with an empty content
-
-    :param metafunc: the test context given by pytest
-    """
-    if 'content' in metafunc.fixturenames:
-        content = getattr(metafunc.function, '_content', None)
-        if isinstance(content, list):
-            metafunc.parametrize('content', [content])
-        else:
-            metafunc.parametrize('content', [[]])
 
     if 'filt' in metafunc.fixturenames:
         filt = getattr(metafunc.function, '_filter', None)
@@ -178,42 +101,10 @@
     @pytest.fixture
     def actor(self, fake_db, filt, fake_filter):
         filter = fake_filter if filt is None else filt
-        # return PullerActor('puller_test', fake_db, filter, 0, level_logger=logging.DEBUG)
-        print(filter)
-        return PullerActor('puller_test', fake_db, filter, 0)
-
-    @define_database_content([REPORT1, REPORT2])
-    def test_start_actor_with_db_that_contains_2_report_make_actor_send_reports_to_dispatcher(self, started_actor, fake_dispatcher, content):
-=======
-    def __init__(self):
-        self.q = Queue()
-
-    def send_data(self, report):
-        self.q.put(report, block=False)
-
-
-class TestPuller(AbstractTestActorWithDB):
-
-    @pytest.fixture
-    def fake_dispatcher(self):
-        return FakeDispatcher()
-
-    @pytest.fixture
-    def fake_filter(self, fake_dispatcher):
-        fake_filter = Mock()
-        fake_filter.filters = []
-        fake_filter.route = Mock(return_value=[fake_dispatcher])
-        fake_filter.get_type = Mock(return_value=Report)
-        return fake_filter
-
-    @pytest.fixture
-    def actor(self, fake_db, filt, fake_filter):
-        filter = fake_filter if filt is None else filt
         return PullerActor('puller_test', fake_db, filter, 0, level_logger=logging.DEBUG)
 
     @define_database_content([REPORT1, REPORT2])
     def test_start_actor_with_db_thath_contains_2_report_make_actor_send_reports_to_dispatcher(self, started_actor, fake_dispatcher, content):
->>>>>>> c2d4704c
         for report in content:
             assert fake_dispatcher.q.get(timeout=2) == report
 
